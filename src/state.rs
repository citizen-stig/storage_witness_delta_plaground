--- conflicted
+++ resolved
@@ -75,17 +75,10 @@
 }
 
 /// Note: S: Snapshot can be inside storage spec, together with SnapshotId, and SnapshotId is DaSpec::BlockHash
-<<<<<<< HEAD
-pub struct StateCheckpoint<P: Storage<Key=CacheKey, Value=CacheValue>, Bh: Clone> {
-    cache: CacheLog,
-    witness: Witness,
-    parent: TreeQuery<P, FrozenSnapshot, Bh>,
-=======
 pub struct StateCheckpoint<P: Storage<Key=CacheKey, Value=CacheValue>, Q: QueryParents<Snapshot=FrozenSnapshot>> {
     cache: CacheLog,
     witness: Witness,
     parent: TreeQuery<P, Q>,
->>>>>>> 91994ee8
 }
 
 
